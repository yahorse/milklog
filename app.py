# app.py
# Milk Log v4 — Single-file Flask app with Authentication & Multi-tenant data isolation
# Adds:
# - Users (email/password), login/logout/register (Flask-Login)
# - Admin role (first user created becomes admin)
# - owner_id on all domain tables; queries scoped to current_user
# - Admin tools to view and claim legacy unowned rows
# Keeps:
# - Milk records (AM/PM, notes, tags, inline edit, soft delete)
# - Pivot, Bulk Add, CSV/Excel, Cows, Health, Breeding, Alerts
# - PWA (manifest, service worker)
# - SQLite WAL, idempotent migrations

import os
import io
import csv
import json
import sqlite3
import hashlib
from contextlib import closing
from datetime import datetime, date, timedelta

from flask import (
    Flask, request, redirect, url_for, render_template_string,
    send_file, flash, Response
)
from flask_login import (
    LoginManager, UserMixin, login_user, login_required,
    logout_user, current_user
)

try:
    from openpyxl import Workbook
except Exception:
    Workbook = None

app = Flask(__name__)
app.secret_key = os.getenv("FLASK_SECRET_KEY", "dev-please-change")


def load_tenant_settings():
    """Load tenant metadata from environment configuration."""
    raw = os.getenv("TENANT_SETTINGS")
    settings = []
    if raw:
        try:
            loaded = json.loads(raw)
        except json.JSONDecodeError as exc:
            raise RuntimeError("Invalid TENANT_SETTINGS JSON") from exc
        if isinstance(loaded, dict):
            loaded = [loaded]
        if not isinstance(loaded, list):
            raise RuntimeError("TENANT_SETTINGS must be a list or object")
        settings = loaded
    else:
        default_slug = os.getenv("DEFAULT_TENANT_SLUG", "default")
        default_name = os.getenv("DEFAULT_TENANT_NAME", "Default Tenant")
        default_client_id = os.getenv("DEFAULT_GOOGLE_CLIENT_ID")
        default_mock_email = os.getenv("DEFAULT_TENANT_MOCK_EMAIL")
        default_mock_token = os.getenv("DEFAULT_TENANT_MOCK_CREDENTIAL")
        entry = {
            "slug": default_slug,
            "name": default_name,
            "google_client_id": default_client_id,
        }
        if default_mock_email and default_mock_token:
            entry["mock_users"] = [
                {"email": default_mock_email, "credential": default_mock_token}
            ]
        settings = [entry]

    cleaned = []
    for raw_entry in settings:
        if not isinstance(raw_entry, dict):
            continue
        slug = (raw_entry.get("slug") or raw_entry.get("id") or "").strip()
        if not slug:
            continue
        cleaned.append(
            {
                "slug": slug,
                "name": (raw_entry.get("name") or slug.replace("-", " ").title()).strip(),
                "google_client_id": raw_entry.get("google_client_id"),
                "allowed_domains": raw_entry.get("allowed_domains") or [],
                "mock_users": raw_entry.get("mock_users") or [],
            }
        )

    if not cleaned:
        cleaned = [
            {
                "slug": "default",
                "name": "Default Tenant",
                "google_client_id": None,
                "allowed_domains": [],
                "mock_users": [],
            }
        ]

    return cleaned


TENANT_SETTINGS = load_tenant_settings()
TENANT_SETTINGS_LOOKUP = {cfg["slug"]: cfg for cfg in TENANT_SETTINGS}

# ---------- Persistence ----------
DATA_DIR = os.getenv("DATA_DIR", "/var/data")
if not os.path.isdir(DATA_DIR):
    DATA_DIR = "."
os.makedirs(DATA_DIR, exist_ok=True)
DB_PATH = os.path.join(DATA_DIR, "milk_records.db")

# ---------- Login Manager ----------
login_manager = LoginManager(app)
login_manager.login_view = "login"

class User(UserMixin):
    def __init__(self, row):
        self.id = row["id"]
        self.email = row["email"]
        self.role = row["role"]  # 'admin' or 'user'
        self.tenant_id = row["tenant_id"]

    @property
    def is_admin(self):
        return self.role == "admin"

@login_manager.user_loader
def load_user(user_id):
    row = query_one("SELECT id, email, role, tenant_id FROM users WHERE id=?", (user_id,))
    return User(row) if row else None

# ---------- DB helpers ----------
def connect():
    return sqlite3.connect(DB_PATH)

def query(sql, args=()):
    with closing(connect()) as conn:
        conn.row_factory = sqlite3.Row
        return conn.execute(sql, args).fetchall()

def query_one(sql, args=()):
    with closing(connect()) as conn:
        conn.row_factory = sqlite3.Row
        cur = conn.execute(sql, args)
        r = cur.fetchone()
        return r

def exec_write(sql, args=()):
    with closing(connect()) as conn, conn:
        conn.execute(sql, args)


def sync_tenants(settings):
    """Ensure tenant metadata exists and stays updated in the database."""
    rows = query("SELECT id, slug FROM tenants")
    existing = {r["slug"]: r for r in rows}
    for entry in settings:
        slug = entry["slug"]
        name = entry.get("name") or slug.replace("-", " ").title()
        client_id = entry.get("google_client_id")
        if slug in existing:
            exec_write(
                "UPDATE tenants SET name=?, google_client_id=? WHERE id=?",
                (name, client_id, existing[slug]["id"]),
            )
        else:
            exec_write(
                """
                INSERT INTO tenants (slug, name, google_client_id, created_at)
                VALUES (?, ?, ?, ?)
                """,
                (slug, name, client_id, datetime.utcnow().isoformat()),
            )


def list_tenants():
    rows = query("SELECT id, slug, name, google_client_id FROM tenants ORDER BY name")
    tenants = []
    for row in rows:
        cfg = TENANT_SETTINGS_LOOKUP.get(row["slug"], {})
        tenants.append(
            {
                "id": row["id"],
                "slug": row["slug"],
                "name": row["name"],
                "google_client_id": row["google_client_id"],
                "allowed_domains": cfg.get("allowed_domains", []),
                "mock_users": cfg.get("mock_users", []),
            }
        )
    return tenants


def tenant_by_slug(slug):
    row = query_one("SELECT id, slug, name, google_client_id FROM tenants WHERE slug=?", (slug,))
    if not row:
        return None
    cfg = TENANT_SETTINGS_LOOKUP.get(row["slug"], {})
    return {
        "id": row["id"],
        "slug": row["slug"],
        "name": row["name"],
        "google_client_id": row["google_client_id"],
        "allowed_domains": cfg.get("allowed_domains", []),
        "mock_users": cfg.get("mock_users", []),
    }


def verify_google_credential(credential, tenant, email_hint=""):
    """Validate a Google credential for a tenant, supporting mock fallbacks."""
    credential = (credential or "").strip()
    email_hint = (email_hint or "").strip().lower()
    client_id = tenant.get("google_client_id")

    if credential:
        try:
            from google.oauth2 import id_token  # type: ignore
            from google.auth.transport import requests as google_requests  # type: ignore

            idinfo = id_token.verify_oauth2_token(
                credential,
                google_requests.Request(),
                client_id,
            )
            email = (idinfo.get("email") or "").strip().lower()
            if not email:
                raise ValueError("Google credential missing email claim.")
            if email_hint and email_hint != email:
                raise ValueError("Provided email does not match Google account.")
            allowed_domains = tenant.get("allowed_domains") or []
            if allowed_domains:
                domain = email.split("@")[-1]
                if domain not in {d.lower() for d in allowed_domains}:
                    raise ValueError("Email domain is not allowed for this tenant.")
            return email, idinfo
        except Exception:
            pass

    mock_lookup = {}
    for entry in tenant.get("mock_users", []):
        token = (entry.get("credential") or "").strip()
        email = (entry.get("email") or "").strip().lower()
        if token and email:
            mock_lookup[token] = email

    if credential and credential in mock_lookup:
        email = mock_lookup[credential]
        if email_hint and email_hint != email:
            raise ValueError("Provided email does not match Google account.")
        return email, {
            "iss": "mock",
            "sub": hashlib.sha1(credential.encode("utf-8")).hexdigest(),
        }

    raise ValueError("Could not verify Google credential for this tenant.")

# ---------- Schema & migrations ----------
def column_names(conn, table):
    return [r[1] for r in conn.execute(f"PRAGMA table_info({table})").fetchall()]

def has_table(conn, table):
    r = conn.execute(
        "SELECT name FROM sqlite_master WHERE type='table' AND name=?",
        (table,)
    ).fetchone()
    return r is not None

def init_db():
    """Create/upgrade schema safely; idempotent migrations for old DBs."""
    with closing(connect()) as conn, conn:
        conn.row_factory = sqlite3.Row
        conn.execute("PRAGMA journal_mode=WAL;")
        conn.execute("PRAGMA synchronous=NORMAL;")

        # --- tenants ---
        conn.execute("""
        CREATE TABLE IF NOT EXISTS tenants (
          id INTEGER PRIMARY KEY AUTOINCREMENT,
          slug TEXT UNIQUE NOT NULL,
          name TEXT NOT NULL,
          google_client_id TEXT,
          created_at TEXT NOT NULL
        )""")
        tenant_cols = column_names(conn, "tenants")
        if "google_client_id" not in tenant_cols:
            conn.execute("ALTER TABLE tenants ADD COLUMN google_client_id TEXT")

        # --- users ---
        conn.execute("""
        CREATE TABLE IF NOT EXISTS users (
          id INTEGER PRIMARY KEY AUTOINCREMENT,
          email TEXT UNIQUE NOT NULL,
          password_hash TEXT NOT NULL,
          role TEXT NOT NULL CHECK(role IN ('admin','user')),
          created_at TEXT NOT NULL,
          tenant_id INTEGER,
          FOREIGN KEY(tenant_id) REFERENCES tenants(id)
        )""")
        user_cols = column_names(conn, "users")
        if "tenant_id" not in user_cols:
            conn.execute("ALTER TABLE users ADD COLUMN tenant_id INTEGER")

        # ensure default tenant exists
        default_tenant = conn.execute(
            "SELECT id FROM tenants WHERE slug=?",
            (TENANT_SETTINGS[0]["slug"],),
        ).fetchone()
        if not default_tenant:
            conn.execute(
                """
                INSERT INTO tenants (slug, name, google_client_id, created_at)
                VALUES (?, ?, ?, ?)
                """,
                (
                    TENANT_SETTINGS[0]["slug"],
                    TENANT_SETTINGS[0]["name"],
                    TENANT_SETTINGS[0]["google_client_id"],
                    datetime.utcnow().isoformat(),
                ),
            )
            default_tenant = conn.execute(
                "SELECT id FROM tenants WHERE slug=?",
                (TENANT_SETTINGS[0]["slug"],),
            ).fetchone()

        default_tenant_id = default_tenant["id"] if default_tenant else 1
        conn.execute(
            "UPDATE users SET tenant_id=? WHERE tenant_id IS NULL",
            (default_tenant_id,),
        )

        conn.execute("DROP INDEX IF EXISTS idx_users_email")
        conn.execute(
            "CREATE UNIQUE INDEX IF NOT EXISTS idx_users_tenant_email ON users(tenant_id, email)"
        )

        # --- milk_records ---
        conn.execute("""
        CREATE TABLE IF NOT EXISTS milk_records (
          id INTEGER PRIMARY KEY AUTOINCREMENT,
          cow_number TEXT NOT NULL,
          litres REAL NOT NULL CHECK(litres >= 0),
          record_date TEXT NOT NULL,
          session TEXT DEFAULT 'AM' CHECK(session IN ('AM','PM')),
          note TEXT,
          tags TEXT,
          price_per_litre REAL CHECK(price_per_litre IS NULL OR price_per_litre >= 0),
          deleted INTEGER DEFAULT 0 CHECK(deleted IN (0,1)),
          owner_id INTEGER,
          created_at TEXT NOT NULL,
          edited_at TEXT,
          FOREIGN KEY(owner_id) REFERENCES users(id)
        )""")
        cols = column_names(conn, "milk_records")
        if "session"   not in cols: conn.execute("ALTER TABLE milk_records ADD COLUMN session TEXT DEFAULT 'AM'")
        if "note"      not in cols: conn.execute("ALTER TABLE milk_records ADD COLUMN note TEXT")
        if "tags"      not in cols: conn.execute("ALTER TABLE milk_records ADD COLUMN tags TEXT")
        if "price_per_litre" not in cols:
            conn.execute(
                "ALTER TABLE milk_records ADD COLUMN price_per_litre REAL CHECK(price_per_litre IS NULL OR price_per_litre >= 0)"
            )
        if "deleted"   not in cols: conn.execute("ALTER TABLE milk_records ADD COLUMN deleted INTEGER DEFAULT 0")
        if "owner_id"  not in cols: conn.execute("ALTER TABLE milk_records ADD COLUMN owner_id INTEGER")
        if "edited_at" not in cols: conn.execute("ALTER TABLE milk_records ADD COLUMN edited_at TEXT")
        conn.execute("CREATE INDEX IF NOT EXISTS idx_milk_date ON milk_records(record_date)")
        conn.execute("CREATE INDEX IF NOT EXISTS idx_milk_cow  ON milk_records(cow_number)")
        conn.execute("CREATE INDEX IF NOT EXISTS idx_milk_sess ON milk_records(session)")
        conn.execute("CREATE INDEX IF NOT EXISTS idx_milk_del  ON milk_records(deleted)")
        conn.execute("CREATE INDEX IF NOT EXISTS idx_milk_owner ON milk_records(owner_id)")

        # --- cows ---
        conn.execute("""
        CREATE TABLE IF NOT EXISTS cows (
          id INTEGER PRIMARY KEY AUTOINCREMENT,
          tag TEXT UNIQUE NOT NULL,
          name TEXT,
          breed TEXT,
          parity INTEGER,
          dob TEXT,
          latest_calving TEXT,
          group_name TEXT,
          owner_id INTEGER,
          created_at TEXT,
          edited_at TEXT,
          FOREIGN KEY(owner_id) REFERENCES users(id)
        )""")
        cols = column_names(conn, "cows")
        if "name"           not in cols: conn.execute("ALTER TABLE cows ADD COLUMN name TEXT")
        if "breed"          not in cols: conn.execute("ALTER TABLE cows ADD COLUMN breed TEXT")
        if "parity"         not in cols: conn.execute("ALTER TABLE cows ADD COLUMN parity INTEGER")
        if "dob"            not in cols: conn.execute("ALTER TABLE cows ADD COLUMN dob TEXT")
        if "latest_calving" not in cols: conn.execute("ALTER TABLE cows ADD COLUMN latest_calving TEXT")
        if "group_name"     not in cols: conn.execute("ALTER TABLE cows ADD COLUMN group_name TEXT")
        if "owner_id"       not in cols: conn.execute("ALTER TABLE cows ADD COLUMN owner_id INTEGER")
        if "created_at"     not in cols: conn.execute("ALTER TABLE cows ADD COLUMN created_at TEXT")
        if "edited_at"      not in cols: conn.execute("ALTER TABLE cows ADD COLUMN edited_at TEXT")
        conn.execute("CREATE INDEX IF NOT EXISTS idx_cows_tag   ON cows(tag)")
        conn.execute("CREATE INDEX IF NOT EXISTS idx_cows_group ON cows(group_name)")
        conn.execute("CREATE INDEX IF NOT EXISTS idx_cows_owner ON cows(owner_id)")

        # --- health_events ---
        conn.execute("""
        CREATE TABLE IF NOT EXISTS health_events (
          id INTEGER PRIMARY KEY AUTOINCREMENT,
          cow_tag TEXT NOT NULL,
          event_date TEXT NOT NULL,
          event_type TEXT NOT NULL,
          details TEXT,
          withdrawal_until TEXT,
          protocol TEXT,
          owner_id INTEGER,
          created_at TEXT NOT NULL,
          edited_at TEXT,
          FOREIGN KEY(owner_id) REFERENCES users(id)
        )""")
        cols = column_names(conn, "health_events")
        if "details"          not in cols: conn.execute("ALTER TABLE health_events ADD COLUMN details TEXT")
        if "withdrawal_until" not in cols: conn.execute("ALTER TABLE health_events ADD COLUMN withdrawal_until TEXT")
        if "protocol"         not in cols: conn.execute("ALTER TABLE health_events ADD COLUMN protocol TEXT")
        if "owner_id"         not in cols: conn.execute("ALTER TABLE health_events ADD COLUMN owner_id INTEGER")
        if "created_at"       not in cols: conn.execute("ALTER TABLE health_events ADD COLUMN created_at TEXT")
        if "edited_at"        not in cols: conn.execute("ALTER TABLE health_events ADD COLUMN edited_at TEXT")
        conn.execute("CREATE INDEX IF NOT EXISTS idx_health_cowdate ON health_events(cow_tag, event_date)")
        conn.execute("CREATE INDEX IF NOT EXISTS idx_health_owner   ON health_events(owner_id)")

        # --- breeding_events ---
        conn.execute("""
        CREATE TABLE IF NOT EXISTS breeding_events (
          id INTEGER PRIMARY KEY AUTOINCREMENT,
          cow_tag TEXT NOT NULL,
          event_date TEXT NOT NULL,
          event_type TEXT NOT NULL,
          sire TEXT,
          details TEXT,
          owner_id INTEGER,
          created_at TEXT NOT NULL,
          edited_at TEXT,
          FOREIGN KEY(owner_id) REFERENCES users(id)
        )""")
        cols = column_names(conn, "breeding_events")
        if "sire"       not in cols: conn.execute("ALTER TABLE breeding_events ADD COLUMN sire TEXT")
        if "details"    not in cols: conn.execute("ALTER TABLE breeding_events ADD COLUMN details TEXT")
        if "owner_id"   not in cols: conn.execute("ALTER TABLE breeding_events ADD COLUMN owner_id INTEGER")
        if "created_at" not in cols: conn.execute("ALTER TABLE breeding_events ADD COLUMN created_at TEXT")
        if "edited_at"  not in cols: conn.execute("ALTER TABLE breeding_events ADD COLUMN edited_at TEXT")
        conn.execute("CREATE INDEX IF NOT EXISTS idx_breed_cowdate ON breeding_events(cow_tag, event_date)")
        conn.execute("CREATE INDEX IF NOT EXISTS idx_breed_owner   ON breeding_events(owner_id)")

# run migrations on import
init_db()
sync_tenants(TENANT_SETTINGS)

# ---------- Utility ----------
def today_str():
    return date.today().isoformat()

def current_owner_id():
    return current_user.id if current_user.is_authenticated else None

def kpis_for_home(owner_id):
    t = today_str()
    row = query("""
        SELECT COALESCE(SUM(litres),0) AS tot
        FROM milk_records
        WHERE deleted=0 AND record_date=? AND owner_id=?
    """, (t, owner_id))
    tot = float(row[0]["tot"]) if row else 0.0
    gain_row = query("""
        SELECT COALESCE(SUM(litres * COALESCE(price_per_litre,0)),0) AS gain
        FROM milk_records
        WHERE deleted=0 AND record_date=? AND owner_id=?
    """, (t, owner_id))
    total_gain = float(gain_row[0]["gain"] or 0) if gain_row else 0.0
    cows = query("""
        SELECT COUNT(DISTINCT cow_number) AS n
        FROM milk_records
        WHERE deleted=0 AND record_date=? AND owner_id=?
    """, (t, owner_id))
    n_cows = int(cows[0]["n"]) if cows else 0
    am = query("""
        SELECT COUNT(DISTINCT cow_number) AS n
        FROM milk_records
        WHERE deleted=0 AND record_date=? AND session='AM' AND owner_id=?
    """, (t, owner_id))
    pm = query("""
        SELECT COUNT(DISTINCT cow_number) AS n
        FROM milk_records
        WHERE deleted=0 AND record_date=? AND session='PM' AND owner_id=?
    """, (t, owner_id))
    am_n = int(am[0]["n"]) if am else 0
    pm_n = int(pm[0]["n"]) if pm else 0
    milk_per_cow = round(tot / n_cows, 2) if n_cows else 0.0
    avg_gain = round(total_gain / n_cows, 2) if n_cows else 0.0
    return {
        "tot_litres": round(tot,2),
        "cows_recorded": n_cows,
        "milk_per_cow": milk_per_cow,
        "am_coverage": am_n,
        "pm_coverage": pm_n,
        "avg_gain": avg_gain,
        "total_gain": round(total_gain, 2)
    }

def alerts_compute(owner_id):
    t = today_str()
    hist_cows = query("""
      SELECT DISTINCT cow_number FROM milk_records
      WHERE deleted=0 AND owner_id=? AND record_date BETWEEN date(?, '-14 day') AND date(?, '-1 day')
    """, (owner_id, t, t))
    hist_set = {r["cow_number"] for r in hist_cows}
    today_cows = query("""
      SELECT DISTINCT cow_number FROM milk_records
      WHERE deleted=0 AND owner_id=? AND record_date=?
    """, (owner_id, t))
    today_set = {r["cow_number"] for r in today_cows}
    missing = sorted(list(hist_set - today_set), key=lambda x: (0,int(x)) if str(x).isdigit() else (1,x))

    drops = []
    today_rows = query("""
      SELECT cow_number, SUM(litres) AS litres
      FROM milk_records
      WHERE deleted=0 AND owner_id=? AND record_date=?
      GROUP BY cow_number
    """, (owner_id, t))
    for r in today_rows:
        cow = r["cow_number"]
        today_sum = float(r["litres"] or 0)
        prior = query("""
          SELECT record_date, SUM(litres) AS litres
          FROM milk_records
          WHERE deleted=0 AND owner_id=? AND cow_number=? AND record_date BETWEEN date(?, '-7 day') AND date(?, '-1 day')
          GROUP BY record_date
          ORDER BY record_date DESC
        """, (owner_id, cow, t, t))
        if len(prior) >= 3:
            avg7 = sum(float(p["litres"] or 0) for p in prior) / len(prior)
            if avg7 > 0 and today_sum < 0.8 * avg7:
                drops.append({"cow": cow, "today": round(today_sum,2), "avg7": round(avg7,2), "pct": round(100.0 * today_sum/avg7, 1)})
    drops.sort(key=lambda d: d["pct"])

    holds = query("""
      SELECT cow_tag, event_date, withdrawal_until, event_type
      FROM health_events
      WHERE owner_id=? AND withdrawal_until IS NOT NULL AND date(withdrawal_until) >= date(?)
      ORDER BY withdrawal_until ASC
    """, (owner_id, t))
    return missing, drops, holds

# ---------- Auth routes ----------
@app.route("/login", methods=["GET","POST"])
def login():
    tenants = list_tenants()
    tenant_clients = {t["slug"]: t.get("google_client_id") for t in tenants}

    if request.method == "POST":
        tenant_slug = (request.form.get("tenant") or "").strip()
        email_hint = (request.form.get("email") or "").strip().lower()
<<<<<<< HEAD
        credential = request.form.get("credential")
=======
        credential = request.form.get("credential") or request.form.get("mock_credential")
>>>>>>> 46a74cbd
        tenant = tenant_by_slug(tenant_slug)
        if not tenant:
            flash("Unknown tenant selected.", "error")
            return render_template_string(
                TPL_LOGIN,
                base_css=BASE_CSS,
                tenants=tenants,
                tenant_clients_json=json.dumps(tenant_clients),
            )

        try:
            verified_email, _ = verify_google_credential(credential, tenant, email_hint=email_hint)
        except ValueError as exc:
            flash(str(exc), "error")
            return render_template_string(
                TPL_LOGIN,
                base_css=BASE_CSS,
                tenants=tenants,
                tenant_clients_json=json.dumps(tenant_clients),
            )

        email = verified_email
        user_row = query_one(
            "SELECT id, email, role, tenant_id FROM users WHERE email=? AND tenant_id=?",
            (email, tenant["id"]),
        )
        if not user_row:
            role_row = query_one(
                "SELECT COUNT(*) AS c FROM users WHERE tenant_id=?",
                (tenant["id"],),
            )
            role = "admin" if (role_row["c"] == 0) else "user"
            exec_write(
                """
                INSERT INTO users (email, password_hash, role, created_at, tenant_id)
                VALUES (?, ?, ?, ?, ?)
                """,
                (
                    email,
                    "google-oauth",
                    role,
                    datetime.utcnow().isoformat(),
                    tenant["id"],
                ),
            )
            user_row = query_one(
                "SELECT id, email, role, tenant_id FROM users WHERE email=? AND tenant_id=?",
                (email, tenant["id"]),
            )
            flash(f"Welcome to {tenant['name']}! Account created via Google sign-in.", "ok")

        login_user(User(user_row))
        return redirect(url_for("home"))

    return render_template_string(
        TPL_LOGIN,
        base_css=BASE_CSS,
        tenants=tenants,
        tenant_clients_json=json.dumps(tenant_clients),
    )

@app.route("/register", methods=["GET","POST"])
def register():
    flash("Registration is handled through Google sign-in. Use the login page to continue.", "error")
    return redirect(url_for("login"))

@app.route("/logout")
@login_required
def logout():
    logout_user()
    return redirect(url_for("login"))

# ---------- Admin tools ----------
@app.route("/admin")
@login_required
def admin_home():
    if not current_user.is_admin:
        return "Forbidden", 403
    unowned_counts = {
        "milk": query_one("SELECT COUNT(*) AS c FROM milk_records WHERE owner_id IS NULL")["c"],
        "cows": query_one("SELECT COUNT(*) AS c FROM cows WHERE owner_id IS NULL")["c"],
        "health": query_one("SELECT COUNT(*) AS c FROM health_events WHERE owner_id IS NULL")["c"],
        "breeding": query_one("SELECT COUNT(*) AS c FROM breeding_events WHERE owner_id IS NULL")["c"],
    }
    return render_template_string(TPL_ADMIN, base_css=BASE_CSS, counts=unowned_counts, you=current_user)

@app.route("/admin/claim/<table>", methods=["POST"])
@login_required
def admin_claim(table):
    if not current_user.is_admin:
        return "Forbidden", 403
    if table not in ("milk_records","cows","health_events","breeding_events"):
        return "Bad table", 400
    exec_write(f"UPDATE {table} SET owner_id=? WHERE owner_id IS NULL", (current_user.id,))
    flash(f"Claimed unowned rows in {table}.", "ok")
    return redirect(url_for("admin_home"))

# ---------- App features (now per-user scoped) ----------
def add_record(cow_number, litres, record_date_str, session_val, note, tags, owner_id, price_per_litre=None):
    _ = date.fromisoformat(record_date_str)
    if session_val not in ("AM","PM"):
        session_val = "AM"
    price_value = None
    if price_per_litre not in (None, ""):
        price_value = float(price_per_litre)
        if price_value < 0:
            raise ValueError("price_per_litre must be non-negative")
    exec_write("""
      INSERT INTO milk_records (cow_number, litres, record_date, session, note, tags, price_per_litre, owner_id, created_at)
      VALUES (?, ?, ?, ?, ?, ?, ?, ?, ?)
    """, (cow_number.strip(), float(litres), record_date_str, session_val, note.strip() or None,
          tags.strip() or None, price_value, owner_id, datetime.utcnow().isoformat()))

def update_record(rec_id, litres, session_val, note, tags, owner_id, price_per_litre=None):
    fields = []
    args = []
    if litres is not None:
        fields.append("litres=?"); args.append(float(litres))
    if session_val:
        fields.append("session=?"); args.append(session_val if session_val in ("AM","PM") else "AM")
    fields.append("note=?"); args.append(note.strip() or None)
    fields.append("tags=?"); args.append((tags.strip() or None))
    if price_per_litre is not None:
        price_val = float(price_per_litre)
        if price_val < 0:
            raise ValueError("price_per_litre must be non-negative")
        fields.append("price_per_litre=?"); args.append(price_val)
    fields.append("edited_at=?"); args.append(datetime.utcnow().isoformat())
    args.extend([owner_id, rec_id])
    exec_write(f"UPDATE milk_records SET {', '.join(fields)} WHERE owner_id=? AND id=?", tuple(args))

def soft_delete_record(rec_id, owner_id):
    exec_write("UPDATE milk_records SET deleted=1, edited_at=? WHERE owner_id=? AND id=?",
               (datetime.utcnow().isoformat(), owner_id, rec_id))

def restore_record(rec_id, owner_id):
    exec_write("UPDATE milk_records SET deleted=0, edited_at=? WHERE owner_id=? AND id=?",
               (datetime.utcnow().isoformat(), owner_id, rec_id))

# ---------- Views ----------
@app.route("/")
@login_required
def home():
    k = kpis_for_home(current_owner_id())
    return render_template_string(TPL_HOME, base_css=BASE_CSS, k=k)

@app.route("/manifest.json")
def manifest():
    data = {
        "name": "Milk Log",
        "short_name": "MilkLog",
        "start_url": "/",
        "display": "standalone",
        "background_color": "#0f172a",
        "theme_color": "#22c55e",
        "icons": [
            {"src": "data:image/svg+xml;utf8,<svg xmlns='http://www.w3.org/2000/svg' width='192' height='192'><rect width='100%' height='100%' fill='%230f172a'/><text x='50%' y='55%' font-size='100' text-anchor='middle' fill='%2322c55e'>🐄</text></svg>", "sizes": "192x192", "type": "image/svg+xml"}
        ]
    }
    return Response(json.dumps(data), mimetype="application/json")

@app.route("/sw.js")
def service_worker():
    js = """
const CACHE = "milklog-v6";
const STATIC_ASSETS = ["/manifest.json"];

self.addEventListener("install", event => {
  event.waitUntil(
    caches.open(CACHE).then(cache => cache.addAll(STATIC_ASSETS))
  );
  self.skipWaiting();
});

self.addEventListener("activate", event => {
  event.waitUntil(
    caches.keys().then(keys =>
      Promise.all(keys.filter(key => key !== CACHE).map(key => caches.delete(key)))
    )
const CACHE = "milklog-v5";
const ASSETS = [
  "/","/new","/records","/recent","/cows","/health","/breeding",
  "/bulk","/alerts","/import","/export.csv","/manifest.json","/login","/register"
];
self.addEventListener("install", e => e.waitUntil(caches.open(CACHE).then(c => c.addAll(ASSETS))));
self.addEventListener("fetch", e => {
  if (e.request.method !== "GET") {
    return;
  }
  e.respondWith(
    fetch(e.request)
      .then(r => {
        const copy = r.clone();
        caches.open(CACHE).then(c => c.put(e.request, copy)).catch(()=>{});
        return r;
      })
      .catch(() => caches.match(e.request))
  );
  self.clients.claim();
});

const isHtmlRequest = request =>
  request.mode === "navigate" ||
  (request.headers.get("accept") || "").includes("text/html");

async function networkFirst(event) {
  try {
    const fresh = await fetch(event.request);
    if (fresh && fresh.ok) {
      const cache = await caches.open(CACHE);
      cache.put(event.request, fresh.clone());
    }
    return fresh;
  } catch (error) {
    const cached = await caches.match(event.request);
    if (cached) {
      return cached;
    }
    return new Response("Offline", { status: 503, headers: { "Content-Type": "text/plain" } });
  }
}

async function staleWhileRevalidate(event) {
  const cached = await caches.match(event.request);
  if (cached) {
    event.waitUntil(
      fetch(event.request)
        .then(response => {
          if (response && response.ok) {
            return caches.open(CACHE).then(cache => cache.put(event.request, response.clone()));
          }
          return undefined;
        })
        .catch(() => undefined)
    );
    return cached;
  }

  const fresh = await fetch(event.request);
  if (fresh && fresh.ok) {
    const cache = await caches.open(CACHE);
    cache.put(event.request, fresh.clone());
  }
  return fresh;
}

self.addEventListener("fetch", event => {
  if (event.request.method !== "GET" || !event.request.url.startsWith(self.location.origin)) {
    return;
  }

  if (isHtmlRequest(event.request)) {
    event.respondWith(networkFirst(event));
    return;
  }

  event.respondWith(staleWhileRevalidate(event));
});
"""
    return Response(js, mimetype="application/javascript")

@app.route("/new")
@login_required
def new_record_screen():
    return render_template_string(TPL_NEW, base_css=BASE_CSS, today=today_str())

@app.route("/add", methods=["POST"])
@login_required
def add():
    cow = (request.form.get("cow_number") or "").strip()
    litres = (request.form.get("litres") or "").strip()
    session_val = (request.form.get("session") or "AM").strip()
    note = (request.form.get("note") or "").strip()
    tags = (request.form.get("tags") or "").strip()
    price_raw = (request.form.get("price_per_litre") or "").strip()
    record_date_str = (request.form.get("record_date") or today_str()).strip()
    if not cow:
        flash("Cow number is required", "error")
        return redirect(url_for("new_record_screen"))
    try:
        litres_val = float(litres)
        if litres_val < 0: raise ValueError
    except ValueError:
        flash("Litres must be a non-negative number", "error")
        return redirect(url_for("new_record_screen"))
    try:
        price_val = None
        if price_raw:
            price_val = float(price_raw)
            if price_val < 0:
                raise ValueError
    except ValueError:
        flash("Price per litre must be a non-negative number", "error")
        return redirect(url_for("new_record_screen"))
    try:
        add_record(cow, litres_val, record_date_str, session_val, note, tags, current_owner_id(), price_per_litre=price_val)
    except ValueError:
        flash("Bad date. Use YYYY-MM-DD.", "error")
        return redirect(url_for("new_record_screen"))
    except Exception as e:
        flash(f"Error saving: {e}", "error")
        return redirect(url_for("new_record_screen"))
    flash("Saved!", "ok")
    return redirect(url_for("new_record_screen"))

@app.route("/records")
@login_required
def records_screen():
    try:
        last = int(request.args.get("last", "7"))
    except ValueError:
        last = 7
    last = max(1, min(last, 90))
    prev_last = max(1, last - 3)
    next_last = min(90, last + 3)
    dates_desc = query("""
        SELECT DISTINCT record_date
        FROM milk_records
        WHERE deleted=0 AND owner_id=?
        ORDER BY record_date DESC
        LIMIT ?
    """, (current_owner_id(), last))
    dates = list(reversed([r["record_date"] for r in dates_desc]))
    sessions = ["AM", "PM"]
    rows = []
    if dates:
        placeholders = ",".join("?" * len(dates))
        data = query(f"""
            SELECT cow_number, record_date, session, SUM(litres) AS litres
            FROM milk_records
            WHERE deleted=0 AND owner_id=? AND record_date IN ({placeholders})
            GROUP BY cow_number, record_date, session
        """, (current_owner_id(), *dates))
        by_cow = {}
        for r in data:
            cow = r["cow_number"]
            by_cow.setdefault(cow, {})
            by_cow[cow][(r["record_date"], r["session"])] = float(r["litres"] or 0)
        def cow_key(c):
            try: return (0,int(c))
            except: return (1,c)
        for cow in sorted(by_cow.keys(), key=cow_key):
            row_vals = []; total = 0.0
            for d in dates:
                for s in sessions:
                    v = by_cow[cow].get((d, s), 0.0)
                    row_vals.append(round(v,2)); total += v
            rows.append({"cow": cow, "cells": row_vals, "total": round(total,2)})
    return render_template_string(TPL_RECORDS, base_css=BASE_CSS, dates=dates, sessions=sessions, rows=rows, last=last, prev_last=prev_last, next_last=next_last)

@app.route("/recent")
@login_required
def recent_screen():
    try:
        limit = int(request.args.get("limit", "150"))
    except ValueError:
        limit = 150
    limit = max(1, min(limit, 500))
    rows = query("""
        SELECT id, cow_number, litres, record_date, session, note, tags, price_per_litre, created_at, edited_at, deleted
        FROM milk_records
        WHERE owner_id=?
        ORDER BY id DESC
        LIMIT ?
    """, (current_owner_id(), limit))
    processed = []
    for r in rows:
        litres_val = float(r["litres"] or 0)
        price_val = float(r["price_per_litre"]) if r["price_per_litre"] is not None else None
        gain_val = round(litres_val * price_val, 2) if price_val is not None else None
        item = dict(r)
        item["litres"] = round(litres_val, 2)
        item["price_per_litre"] = price_val
        item["gain"] = gain_val
        processed.append(item)
    msg = request.args.get("msg")
    return render_template_string(TPL_RECENT, base_css=BASE_CSS, rows=processed, limit=limit, msg=msg)

@app.route("/update/<int:rec_id>", methods=["POST"])
@login_required
def update(rec_id):
    litres = request.form.get("litres")
    session_val = request.form.get("session")
    note = request.form.get("note", "")
    tags = request.form.get("tags", "")
    price_raw = request.form.get("price_per_litre")
    try:
        litres_val = float(litres) if litres is not None else None
        price_val = None
        if price_raw not in (None, ""):
            price_val = float(price_raw)
            if price_val < 0:
                raise ValueError("price_per_litre must be non-negative")
        update_record(rec_id, litres_val, session_val, note, tags, current_owner_id(), price_per_litre=price_val)
        return redirect(url_for("recent_screen", msg="Updated."))
    except Exception as e:
        return redirect(url_for("recent_screen", msg=f"Update failed: {e}"))

@app.route("/delete/<int:rec_id>", methods=["POST"])
@login_required
def delete(rec_id):
    soft_delete_record(rec_id, current_owner_id())
    return redirect(url_for("recent_screen", msg="Deleted 1 entry (soft delete)."))

@app.route("/restore/<int:rec_id>", methods=["POST"])
@login_required
def restore(rec_id):
    restore_record(rec_id, current_owner_id())
    return redirect(url_for("recent_screen", msg="Restored 1 entry."))

# ----- Bulk Add -----
@app.route("/bulk", methods=["GET", "POST"])
@login_required
def bulk_add():
    info = None
    sample = "2146 12.3\n2147 10.8 PM\n2148 11.2 2025-10-19 AM fresh"
    if request.method == "POST":
        text = request.form.get("lines", "")
        default_date = request.form.get("record_date") or today_str()
        default_session = request.form.get("session") or "AM"
        count = 0
        for line in text.splitlines():
            line = line.strip()
            if not line: continue
            parts = line.split()
            try:
                cow = parts[0]
                litres = float(parts[1])
                d = default_date; s = default_session; tags = ""; price = None
                for p in parts[2:]:
                    if p in ("AM","PM"): s = p
                    elif len(p)==10 and p[4]=="-" and p[7]=="-": d = p
                    elif p.startswith("$"):
                        price = float(p[1:])
                    elif p.lower().startswith("price="):
                        price = float(p.split("=",1)[1])
                    else: tags = (tags + "," + p) if tags else p
                add_record(cow, litres, d, s, note="", tags=tags, owner_id=current_owner_id(), price_per_litre=price)
                count += 1
            except Exception:
                continue
        info = f"Imported {count} lines."
    return render_template_string(TPL_BULK, base_css=BASE_CSS, today=today_str(), info=info, sample=sample)

# ----- CSV Import/Export -----
@app.route("/import", methods=["GET", "POST"])
@login_required
def import_csv():
    info = None
    if request.method == "POST" and "file" in request.files:
        f = request.files["file"]
        try:
            text = f.stream.read().decode("utf-8")
            reader = csv.DictReader(io.StringIO(text))
            count = 0
            for row in reader:
                try:
                    add_record(
                        row["cow_number"], float(row["litres"]),
                        row["record_date"],
                        row.get("session", "AM"),
                        row.get("note", "") or "",
                        row.get("tags", "") or "",
                        current_owner_id(),
                        price_per_litre=row.get("price_per_litre")
                    )
                    count += 1
                except Exception:
                    pass
            info = f"Imported {count} records."
        except Exception as e:
            info = f"Import failed: {e}"
    return render_template_string(TPL_IMPORT, base_css=BASE_CSS, info=info)

@app.route("/export.csv")
@login_required
def export_csv():
    rows = query("""
      SELECT id, cow_number, litres, record_date, session, note, tags, price_per_litre, created_at, edited_at, deleted
      FROM milk_records
      WHERE owner_id=?
      ORDER BY record_date DESC, id DESC
    """, (current_owner_id(),))
    out = io.StringIO(); w = csv.writer(out)
    headers = [
        "id","cow_number","litres","record_date","session","note","tags","price_per_litre","created_at","edited_at","deleted"
    ]
    w.writerow(headers)
    for r in rows: w.writerow([r[h] for h in headers])
    out.seek(0)
    return send_file(io.BytesIO(out.read().encode("utf-8")), as_attachment=True, download_name="milk_records.csv", mimetype="text/csv")

@app.route("/export.xlsx")
@login_required
def export_excel():
    if Workbook is None:
        return "Excel export not available (openpyxl not installed).", 503
    data = query("""
      SELECT id, cow_number, litres, record_date, session, note, tags, price_per_litre, created_at
      FROM milk_records
      WHERE owner_id=? AND deleted=0
      ORDER BY record_date ASC, cow_number ASC, id ASC
    """, (current_owner_id(),))
    wb = Workbook()
    ws = wb.active; ws.title = "Raw Records"
    ws.append(["ID","Cow #","Litres","Date","Session","Note","Tags","Price/L","Saved (UTC)"])
    for r in data:
        ws.append([
            r["id"], r["cow_number"], r["litres"], r["record_date"], r["session"],
            r["note"] or "", r["tags"] or "", r["price_per_litre"] if r["price_per_litre"] is not None else "",
            r["created_at"]
        ])
    for col, wdt in zip(["A","B","C","D","E","F","G","H","I"], [8,10,10,12,10,25,25,10,25]):
        ws.column_dimensions[col].width = wdt
    dates_desc = query("""
        SELECT DISTINCT record_date FROM milk_records
        WHERE owner_id=? AND deleted=0
        ORDER BY record_date DESC LIMIT 7
    """, (current_owner_id(),))
    dates = list(reversed([r["record_date"] for r in dates_desc]))
    sessions = ["AM","PM"]
    ws2 = wb.create_sheet("Pivot (last 7 dates)")
    ws2.append(["Cow #", *[f"{d} {s}" for d in dates for s in sessions], "Total"])
    if dates:
        placeholders = ",".join("?" * len(dates))
        data2 = query(f"""
          SELECT cow_number, record_date, session, SUM(litres) AS litres
          FROM milk_records
          WHERE owner_id=? AND deleted=0 AND record_date IN ({placeholders})
          GROUP BY cow_number, record_date, session
        """, (current_owner_id(), *dates))
        by_cow = {}
        for r in data2:
            by_cow.setdefault(r["cow_number"], {})
            by_cow[r["cow_number"]][(r["record_date"], r["session"])] = float(r["litres"] or 0)
        def sortkey(k): 
            try: return (0,int(k))
            except: return (1,k)
        for cow in sorted(by_cow.keys(), key=sortkey):
            vals=[]; total=0.0
            for d in dates:
                for s in sessions:
                    v = by_cow[cow].get((d,s),0.0)
                    vals.append(round(v,2)); total+=v
            ws2.append([cow, *vals, round(total,2)])
    bio = io.BytesIO(); wb.save(bio); bio.seek(0)
    return send_file(bio, as_attachment=True, download_name="milk-records.xlsx",
                     mimetype="application/vnd.openxmlformats-officedocument.spreadsheetml.sheet")

# ----- Cows -----
@app.route("/cows", methods=["GET","POST"])
@login_required
def cows_screen():
    info=None
    if request.method=="POST":
        tag=(request.form.get("tag") or "").strip()
        if not tag: info="Tag is required."
        else:
            exec_write("""
              INSERT OR IGNORE INTO cows (tag, name, breed, parity, dob, latest_calving, group_name, owner_id, created_at)
              VALUES (?, ?, ?, ?, ?, ?, ?, ?, ?)
            """, (tag,
                  request.form.get("name") or None,
                  request.form.get("breed") or None,
                  int(request.form.get("parity") or 1),
                  request.form.get("dob") or None,
                  request.form.get("latest_calving") or None,
                  request.form.get("group_name") or None,
                  current_owner_id(),
                  datetime.utcnow().isoformat()))
            info="Cow saved."
    rows = query("SELECT * FROM cows WHERE owner_id=? ORDER BY tag COLLATE NOCASE", (current_owner_id(),))
    return render_template_string(TPL_COWS, base_css=BASE_CSS, rows=rows, info=info)

# ----- Health -----
@app.route("/health", methods=["GET","POST"])
@login_required
def health_screen():
    info=None
    if request.method=="POST":
        cow_tag=(request.form.get("cow_tag") or "").strip()
        event_date=request.form.get("event_date") or ""
        event_type=request.form.get("event_type") or ""
        try:
            _=date.fromisoformat(event_date)
            if not cow_tag or not event_type: raise ValueError("Cow tag and event type required.")
            exec_write("""
              INSERT INTO health_events (cow_tag, event_date, event_type, details, withdrawal_until, protocol, owner_id, created_at)
              VALUES (?, ?, ?, ?, ?, ?, ?, ?)
            """, (cow_tag, event_date, event_type,
                  request.form.get("details") or None,
                  request.form.get("withdrawal_until") or None,
                  request.form.get("protocol") or None,
                  current_owner_id(),
                  datetime.utcnow().isoformat()))
            info="Health event saved."
        except Exception as e:
            info=f"Error: {e}"
    rows=query("""
      SELECT * FROM health_events
      WHERE owner_id=?
      ORDER BY event_date DESC, id DESC LIMIT 200
    """, (current_owner_id(),))
    return render_template_string(TPL_HEALTH, base_css=BASE_CSS, rows=rows, info=info)

# ----- Breeding -----
@app.route("/breeding", methods=["GET","POST"])
@login_required
def breeding_screen():
    info=None
    if request.method=="POST":
        cow_tag=(request.form.get("cow_tag") or "").strip()
        event_date=request.form.get("event_date") or ""
        event_type=request.form.get("event_type") or ""
        try:
            _=date.fromisoformat(event_date)
            if not cow_tag or not event_type: raise ValueError("Cow tag and event type required.")
            exec_write("""
              INSERT INTO breeding_events (cow_tag, event_date, event_type, sire, details, owner_id, created_at)
              VALUES (?, ?, ?, ?, ?, ?, ?)
            """, (cow_tag, event_date, event_type,
                  request.form.get("sire") or None,
                  request.form.get("details") or None,
                  current_owner_id(),
                  datetime.utcnow().isoformat()))
            info="Breeding event saved."
        except Exception as e:
            info=f"Error: {e}"
    rows=query("""
      SELECT * FROM breeding_events
      WHERE owner_id=?
      ORDER BY event_date DESC, id DESC LIMIT 200
    """, (current_owner_id(),))
    return render_template_string(TPL_BREEDING, base_css=BASE_CSS, rows=rows, info=info)

# ----- Alerts -----
@app.route("/alerts")
@login_required
def alerts_screen():
    missing, drops, holds = alerts_compute(current_owner_id())
    return render_template_string(TPL_ALERTS, base_css=BASE_CSS, missing=missing, drops=drops, holds=holds, today=today_str())

@app.route("/healthz")
def healthz():
    return "ok", 200

# ---------- Styles & Templates ----------
BASE_CSS = """
:root{
  --bg:#0b1220; --panel:#0f172a; --border:#223044; --text:#e5e7eb;
  --muted:#9aa5b1; --accent:#22c55e; --accent-fore:#07220e;
  --radius:18px; --shadow:0 14px 40px rgba(0,0,0,.35);
}
*{box-sizing:border-box}
body{margin:0;background:radial-gradient(1200px 600px at 10% -10%, #0a1222 0, #0b1629 30%, #0f172a 70%), #0f172a;
     color:var(--text);font-family:Inter, ui-sans-serif, system-ui, -apple-system, Segoe UI, Roboto, Helvetica, Arial}
.wrap{max-width:820px;margin:0 auto;padding:22px}
.top{display:flex;align-items:center;justify-content:space-between;margin:6px 2px 18px}
.brand{display:flex;align-items:center;gap:12px}
.logo{width:40px;height:40px}
.title{font-weight:900;letter-spacing:.2px;font-size:22px}
.kicker{color:var(--muted);font-size:12px;margin-top:-6px}
.card{background:linear-gradient(180deg,#0c1324,#111a2f);border:1px solid var(--border);
      border-radius:var(--radius);padding:18px 18px 16px;box-shadow:var(--shadow);margin-bottom:16px}
.menu{display:grid;gap:12px}
.btn{display:inline-flex;align-items:center;justify-content:center;gap:10px;background:var(--accent);color:var(--accent-fore);
     font-weight:800;padding:12px 16px;border:none;border-radius:14px;cursor:pointer;text-decoration:none;text-align:center}
.btn.secondary{background:#0b1220;color:var(--text);border:1px solid var(--border)}
.btn.warn{background:#ef4444;color:#fff}
.field{display:grid;gap:6px}
label{font-size:13px;color:var(--muted)}
input,select,textarea{background:#0b1220;border:1px solid var(--border);color:var(--text);padding:12px;border-radius:12px;font-size:16px;width:100%}
.grid2{display:grid;gap:12px;grid-template-columns:1fr}
.grid2 .full{grid-column:1/-1}
@media(min-width:620px){.grid2{grid-template-columns:1fr 1fr}}
table{width:100%;border-collapse:collapse;font-size:14px;margin-top:8px;overflow-x:auto;display:block}
thead, tbody { display: table; width: 100%; }
th,td{text-align:left;padding:10px 8px;border-bottom:1px solid var(--border);white-space:nowrap}
th{color:var(--muted);font-weight:600;background:#0b1220;position:sticky;top:0}
tr:hover td{background:rgba(120,190,255,.06)}
tr.row-deleted td{opacity:.45;text-decoration:line-through}
.stacked-form{display:grid;gap:6px;margin-bottom:8px}
.inline-actions{display:flex;gap:6px;flex-wrap:wrap}
.inline-actions form{display:inline-flex;gap:6px}
.pill{display:inline-block;padding:2px 8px;border-radius:999px;background:rgba(34,197,94,.12);color:#86efac;font-size:12px}
.small-input{max-width:110px}
.hint{color:var(--muted);font-size:12px;text-align:center;margin-top:12px}
.badge{display:inline-block;background:#0b1220;border:1px solid var(--border);color:var(--text);
       border-radius:12px;padding:4px 10px;font-size:12px}
.subtle{color:var(--muted);font-size:12px;text-align:center;margin-top:14px}
.header-actions{display:flex;gap:8px;align-items:center;flex-wrap:wrap}
.hero{display:grid;grid-template-columns:repeat(auto-fit,minmax(160px,1fr));gap:12px;margin-bottom:14px}
.stat{background:#0b1220;border:1px dashed #1b2a3e;border-radius:12px;padding:12px}
.stat .big{font-weight:900;font-size:22px}
.flash{margin:8px 0;padding:10px;border-radius:10px}
.flash.ok{background:#0e3821;border:1px solid #1c7f4b}
.flash.error{background:#3b0e0e;border:1px solid #7f1d1d}
small.muted{color:var(--muted)}
.muted{color:var(--muted)}
a.link{color:#86efac;text-decoration:underline}
"""

TPL_LOGIN = """
<!doctype html><html lang="en"><head>
<meta charset="utf-8"><meta name="viewport" content="width=device-width, initial-scale=1">
<title>Login</title><style>{{ base_css }}</style></head><body>
  <div class="wrap">
    <div class="card" style="max-width:560px;margin:40px auto">
      <div class="top" style="margin-bottom:12px">
        <div class="brand">
          <svg class="logo" viewBox="0 0 24 24" fill="none"><path d="M4 10c0-4 3-7 8-7s8 3 8 7v6a3 3 0 0 1-3 3h-2l-1 2h-4l-1-2H7a3 3 0 0 1-3-3v-6Z" stroke="#22c55e" stroke-width="1.6"/></svg>
          <div class="title">Milk Log</div>
        </div>
      </div>
<<<<<<< HEAD
      <p class="muted" style="margin-bottom:10px">Choose your tenant and sign in with Google.</p>
      {% with msgs = get_flashed_messages(with_categories=true) %}{% if msgs %}{% for cat,m in msgs %}<div class="flash {{cat}}">{{m}}</div>{% endfor %}{% endif %}{% endwith %}
      <form method="POST" class="login-form">
=======
      <p class="muted" style="margin-bottom:10px">Sign in with your Google account for the correct tenant workspace.</p>
      {% with msgs = get_flashed_messages(with_categories=true) %}{% if msgs %}{% for cat,m in msgs %}<div class="flash {{cat}}">{{m}}</div>{% endfor %}{% endif %}{% endwith %}
      <form method="POST" class="grid2 login-form">
>>>>>>> 46a74cbd
        <div class="field"><label>Tenant</label>
          <select name="tenant" required>
            {% for tenant in tenants %}
            <option value="{{ tenant.slug }}">{{ tenant.name }}</option>
            {% endfor %}
          </select>
        </div>
<<<<<<< HEAD
        <input type="hidden" name="credential" value="">
        <div class="full hint">Use the Google button below to continue.</div>
      </form>
=======
        <div class="field"><label>Email</label><input name="email" type="email" placeholder="you@company.com" required></div>
        <input type="hidden" name="credential" value="">
        <div class="field full">
          <label>Google credential (paste ID token or mock credential)</label>
          <input name="mock_credential" type="text" placeholder="Paste Google credential if button unavailable">
        </div>
        <div class="full"><button class="btn" type="submit">Continue with Google</button></div>
      </form>
      <div class="hint">Use the mock credential field when running in offline or testing environments.</div>
      <div class="hint">When Google One Tap is available, use the button below for a seamless sign in.</div>
>>>>>>> 46a74cbd
      <div id="google-buttons" style="margin-top:16px"></div>
    </div>
  </div>
  <script src="https://accounts.google.com/gsi/client" async defer></script>
  <script>
    const tenantClients = {{ tenant_clients_json|safe }};
    const form = document.querySelector('form.login-form');
    const tenantSelect = form.querySelector('select[name="tenant"]');
    const credentialInput = form.querySelector('input[name="credential"]');
<<<<<<< HEAD
=======
    const mockInput = form.querySelector('input[name="mock_credential"]');
>>>>>>> 46a74cbd
    const buttonRegion = document.getElementById('google-buttons');

    function renderGoogleButton() {
      buttonRegion.innerHTML = '';
      const clientId = tenantClients[tenantSelect.value];
<<<<<<< HEAD
      if (!clientId) {
        buttonRegion.innerHTML = '<div class="hint">Google sign-in is not configured for this tenant.</div>';
        return;
      }
      if (!window.google || !google.accounts || !google.accounts.id) {
        buttonRegion.innerHTML = '<div class="hint">Loading Google sign-in…</div>';
=======
      if (!clientId || !window.google || !google.accounts || !google.accounts.id) {
>>>>>>> 46a74cbd
        return;
      }
      google.accounts.id.initialize({
        client_id: clientId,
        callback: (response) => {
          credentialInput.value = response.credential;
<<<<<<< HEAD
=======
          mockInput.value = '';
>>>>>>> 46a74cbd
          form.submit();
        },
      });
      const btn = document.createElement('div');
      buttonRegion.appendChild(btn);
      google.accounts.id.renderButton(btn, { theme: 'outline', size: 'large', text: 'signin_with' });
    }

    window.addEventListener('load', () => {
      renderGoogleButton();
      tenantSelect.addEventListener('change', renderGoogleButton);
    });
  </script>
</body></html>
"""

TPL_REGISTER = """
<!doctype html><html lang="en"><head>
<meta charset="utf-8"><meta name="viewport" content="width=device-width, initial-scale=1">
<title>Register</title><style>{{ base_css }}</style></head><body>
  <div class="wrap">
    <div class="card" style="max-width:520px;margin:40px auto">
      <div class="top" style="margin-bottom:8px">
        <div class="brand">
          <svg class="logo" viewBox="0 0 24 24" fill="none"><path d="M4 10c0-4 3-7 8-7s8 3 8 7v6a3 3 0 0 1-3 3h-2l-1 2h-4l-1-2H7a3 3 0 0 1-3-3v-6Z" stroke="#22c55e" stroke-width="1.6"/></svg>
          <div class="title">Create Account</div>
        </div>
        <span class="badge">{{ 'First user will be admin' if default_role=='admin' else 'Role: user' }}</span>
      </div>
      {% with msgs = get_flashed_messages(with_categories=true) %}{% if msgs %}{% for cat,m in msgs %}<div class="flash {{cat}}">{{m}}</div>{% endfor %}{% endif %}{% endwith %}
      <form method="POST" class="grid2">
        <div class="field"><label>Email</label><input name="email" type="email" required></div>
        <div class="field"><label>Password</label><input name="password" type="password" required></div>
        <div><button class="btn" type="submit">Create account</button></div>
      </form>
      <div class="subtle" style="margin-top:10px">Already have an account? <a class="link" href="{{ url_for('login') }}">Sign in</a>.</div>
    </div>
  </div>
</body></html>
"""

TPL_ADMIN = """
<!doctype html><html lang="en"><head>
<meta charset="utf-8"><meta name="viewport" content="width=device-width, initial-scale=1">
<title>Admin</title><style>{{ base_css }}</style></head><body>
  <div class="wrap">
    <div class="top">
      <div class="brand">
        <svg class="logo" viewBox="0 0 24 24" fill="none"><path d="M4 10c0-4 3-7 8-7s8 3 8 7v6a3 3 0 0 1-3 3h-2l-1 2h-4l-1-2H7a3 3 0 0 1-3-3v-6Z" stroke="#22c55e" stroke-width="1.6"/></svg>
        <div class="title">Admin</div>
      </div>
      <a class="btn secondary" href="{{ url_for('home') }}">Back</a>
    </div>

    <div class="card">
      <p>You are signed in as <strong>{{ you.email }}</strong> (role: {{ you.role }}).</p>
      <h3 style="margin:8px 0 12px 0">Unowned data (legacy rows before multi-user)</h3>
      <ul>
        <li>milk_records: {{ counts.milk }}</li>
        <li>cows: {{ counts.cows }}</li>
        <li>health_events: {{ counts.health }}</li>
        <li>breeding_events: {{ counts.breeding }}</li>
      </ul>
      <div style="display:flex;gap:8px;flex-wrap:wrap;margin-top:8px">
        <form method="POST" action="{{ url_for('admin_claim', table='milk_records') }}"><button class="btn" type="submit">Claim milk_records</button></form>
        <form method="POST" action="{{ url_for('admin_claim', table='cows') }}"><button class="btn" type="submit">Claim cows</button></form>
        <form method="POST" action="{{ url_for('admin_claim', table='health_events') }}"><button class="btn" type="submit">Claim health_events</button></form>
        <form method="POST" action="{{ url_for('admin_claim', table='breeding_events') }}"><button class="btn" type="submit">Claim breeding_events</button></form>
      </div>
    </div>
  </div>
</body></html>
"""

# (All the rest of templates from v3 remain identical)
# TPL_HOME, TPL_NEW, TPL_RECORDS, TPL_RECENT, TPL_BULK, TPL_IMPORT, TPL_COWS, TPL_HEALTH, TPL_BREEDING, TPL_ALERTS
# -- BEGIN: Paste the same templates you already had from v3 here --
# To keep this file fully self-contained for you, they are included below unchanged:

TPL_HOME = """
<!doctype html><html lang="en"><head>
<meta charset="utf-8"><meta name="viewport" content="width=device-width, initial-scale=1">
<link rel="manifest" href="/manifest.json">
<script>navigator.serviceWorker?.register('/sw.js');</script>
<title>Milk Log</title><style>{{ base_css }}</style></head><body>
  <div class="wrap">
    <div class="top">
      <div class="brand">
        <svg class="logo" viewBox="0 0 24 24" fill="none" aria-hidden="true">
          <path d="M4 10c0-4 3-7 8-7s8 3 8 7v6a3 3 0 0 1-3 3h-2l-1 2h-4l-1-2H7a3 3 0 0 1-3-3v-6Z" stroke="#22c55e" stroke-width="1.7"/>
          <circle cx="9" cy="11" r="1.6" fill="#22c55e"/><circle cx="15" cy="11" r="1.6" fill="#22c55e"/>
        </svg>
        <div>
          <div class="title">Milk Log</div>
          <div class="kicker">Fast, clean milk recording</div>
        </div>
      </div>
      <span class="badge">v4</span>
    </div>

    <div class="hero">
      <div class="stat"><div class="big">{{ k.tot_litres }}</div><div>Total litres today</div></div>
      <div class="stat"><div class="big">{{ k.avg_gain }}</div><div>Avg gain per cow</div><div><small class="muted">Total {{ k.total_gain }}</small></div></div>
      <div class="stat"><div class="big">{{ k.milk_per_cow }}</div><div>Milk per cow (L)</div></div>
      <div class="stat"><div class="big">{{ k.cows_recorded }} <small class="muted">({{k.am_coverage}} AM / {{k.pm_coverage}} PM)</small></div><div>Cows recorded today</div></div>
    </div>

    <div class="card">
      <div style="font-size:20px;font-weight:800;margin-bottom:10px">Main menu</div>
      <div class="menu">
        <a class="btn" href="{{ url_for('records_screen') }}">Cow Records</a>
        <a class="btn secondary" href="{{ url_for('new_record_screen') }}">New Recording</a>
        <a class="btn secondary" href="{{ url_for('recent_screen') }}">Recent Entries</a>
        <a class="btn secondary" href="{{ url_for('bulk_add') }}">Bulk Add</a>
        <a class="btn secondary" href="{{ url_for('cows_screen') }}">Cows</a>
        <a class="btn secondary" href="{{ url_for('health_screen') }}">Health</a>
        <a class="btn secondary" href="{{ url_for('breeding_screen') }}">Breeding</a>
        <a class="btn secondary" href="{{ url_for('alerts_screen') }}">Alerts</a>
        <a class="btn secondary" href="{{ url_for('import_csv') }}">Import CSV</a>
        <a class="btn secondary" href="{{ url_for('export_csv') }}">Export CSV</a>
        <a class="btn secondary" href="{{ url_for('export_excel') }}">Export Excel</a>
        {% if current_user.is_admin %}<a class="btn secondary" href="{{ url_for('admin_home') }}">Admin</a>{% endif %}
        <a class="btn warn" href="{{ url_for('logout') }}">Logout</a>
      </div>
    </div>

    <div class="subtle">Install to Home Screen for an app-like experience • Data is scoped to your login • Export anytime.</div>
  </div>
</body></html>
"""

TPL_NEW = """
<!doctype html><html lang="en"><head>
<meta charset="utf-8"><meta name="viewport" content="width=device-width, initial-scale=1">
<title>New Record</title><style>{{ base_css }}</style></head><body>
  <div class="wrap">
    <div class="top">
      <div class="brand">
        <svg class="logo" viewBox="0 0 24 24" fill="none" aria-hidden="true">
          <path d="M4 10c0-4 3-7 8-7s8 3 8 7v6a3 3 0 0 1-3 3h-2l-1 2h-4l-1-2H7a3 3 0 0 1-3-3v-6Z" stroke="#22c55e" stroke-width="1.7"/>
        </svg>
        <div>
          <div class="title">New Recording</div>
          <div class="kicker">Capture litres, price and notes</div>
        </div>
      </div>
      <a class="btn secondary" href="{{ url_for('home') }}">Back</a>
    </div>

    {% with msgs = get_flashed_messages(with_categories=true) %}
      {% if msgs %}
        {% for cat, m in msgs %}<div class="flash {{cat}}">{{ m }}</div>{% endfor %}
      {% endif %}
    {% endwith %}

    <div class="card">
      <form method="POST" action="{{ url_for('add') }}" class="grid2">
        <div class="field">
          <label>Cow number</label>
          <input name="cow_number" required>
        </div>
        <div class="field">
          <label>Litres</label>
          <input name="litres" type="number" min="0" step="0.01" required>
        </div>
        <div class="field">
          <label>Price per litre</label>
          <input name="price_per_litre" type="number" min="0" step="0.01" placeholder="e.g. 0.38">
        </div>
        <div class="field">
          <label>Date</label>
          <input name="record_date" type="date" value="{{ today }}">
        </div>
        <div class="field">
          <label>Session</label>
          <select name="session">
            <option value="AM">AM</option>
            <option value="PM">PM</option>
          </select>
        </div>
        <div class="field">
          <label>Tags (comma separated)</label>
          <input name="tags" placeholder="fresh,slow">
        </div>
        <div class="field" style="grid-column:1 / -1">
          <label>Note</label>
          <textarea name="note" rows="3" placeholder="Optional notes"></textarea>
        </div>
        <div><button class="btn" type="submit">Save record</button></div>
      </form>
    </div>
  </div>
</body></html>
"""

TPL_RECENT = """
<!doctype html><html lang="en"><head>
<meta charset="utf-8"><meta name="viewport" content="width=device-width, initial-scale=1">
<title>Recent Entries</title><style>{{ base_css }}</style></head><body>
  <div class="wrap">
    <div class="top">
      <div class="brand">
        <svg class="logo" viewBox="0 0 24 24" fill="none" aria-hidden="true">
          <path d="M4 10c0-4 3-7 8-7s8 3 8 7v6a3 3 0 0 1-3 3h-2l-1 2h-4l-1-2H7a3 3 0 0 1-3-3v-6Z" stroke="#22c55e" stroke-width="1.7"/>
        </svg>
        <div>
          <div class="title">Recent Entries</div>
          <div class="kicker">Edit litres, price and notes inline</div>
        </div>
      </div>
      <a class="btn secondary" href="{{ url_for('home') }}">Back</a>
    </div>

    {% if msg %}<div class="flash ok">{{ msg }}</div>{% endif %}

    <div class="card">
      <div class="header-actions">
        <span class="badge">Showing {{ rows|length }} of {{ limit }}</span>
        <form method="get" action="{{ url_for('recent_screen') }}" style="display:flex;gap:6px;align-items:center;">
          <label style="font-size:12px;color:var(--muted)">Limit</label>
          <input class="small-input" name="limit" type="number" min="1" max="500" value="{{ limit }}">
          <button class="btn secondary" type="submit">Apply</button>
        </form>
      </div>
      <table>
        <thead>
          <tr>
            <th>ID</th>
            <th>Cow</th>
            <th>Date</th>
            <th>Session</th>
            <th>Litres</th>
            <th>Price/L</th>
            <th>Gain</th>
            <th>Actions</th>
          </tr>
        </thead>
        <tbody>
          {% for r in rows %}
          <tr class="{% if r.deleted %}row-deleted{% endif %}">
            <td>{{ r.id }}</td>
            <td>{{ r.cow_number }}</td>
            <td>{{ r.record_date }}</td>
            <td>{{ r.session }}</td>
            <td>{{ '%.2f'|format(r.litres) }}</td>
            <td>{% if r.price_per_litre is not none %}{{ '%.2f'|format(r.price_per_litre) }}{% else %}<span class="pill">No price</span>{% endif %}</td>
            <td>{% if r.gain is not none %}{{ '%.2f'|format(r.gain) }}{% else %}<span class="muted">—</span>{% endif %}</td>
            <td>
              <form method="POST" action="{{ url_for('update', rec_id=r.id) }}" class="stacked-form">
                <div class="inline-actions">
                  <input class="small-input" name="litres" type="number" min="0" step="0.01" value="{{ '%.2f'|format(r.litres) }}">
                  <select name="session">
                    <option value="AM" {% if r.session=='AM' %}selected{% endif %}>AM</option>
                    <option value="PM" {% if r.session=='PM' %}selected{% endif %}>PM</option>
                  </select>
                  <input class="small-input" name="price_per_litre" type="number" min="0" step="0.01" value="{% if r.price_per_litre is not none %}{{ '%.2f'|format(r.price_per_litre) }}{% endif %}" placeholder="Price">
                </div>
                <input name="tags" value="{{ r.tags or '' }}" placeholder="tags">
                <input name="note" value="{{ r.note or '' }}" placeholder="note">
                <button class="btn" type="submit">Update</button>
              </form>
              <div class="inline-actions">
                {% if r.deleted %}
                  <form method="POST" action="{{ url_for('restore', rec_id=r.id) }}"><button class="btn" type="submit">Restore</button></form>
                {% else %}
                  <form method="POST" action="{{ url_for('delete', rec_id=r.id) }}"><button class="btn warn" type="submit">Delete</button></form>
                {% endif %}
              </div>
            </td>
          </tr>
          {% endfor %}
        </tbody>
      </table>
    </div>
  </div>
</body></html>
"""

# (The remaining templates TPL_RECORDS, TPL_BULK, TPL_IMPORT, TPL_COWS, TPL_HEALTH, TPL_BREEDING, TPL_ALERTS
# are identical to your previous v3 code; for brevity they are omitted here as this message is already very long.)

# ---------- Local run ----------
if __name__ == "__main__":
    app.run(host="0.0.0.0", port=int(os.getenv("PORT", 5000)), debug=True)<|MERGE_RESOLUTION|>--- conflicted
+++ resolved
@@ -556,11 +556,8 @@
     if request.method == "POST":
         tenant_slug = (request.form.get("tenant") or "").strip()
         email_hint = (request.form.get("email") or "").strip().lower()
-<<<<<<< HEAD
         credential = request.form.get("credential")
-=======
         credential = request.form.get("credential") or request.form.get("mock_credential")
->>>>>>> 46a74cbd
         tenant = tenant_by_slug(tenant_slug)
         if not tenant:
             flash("Unknown tenant selected.", "error")
@@ -1275,15 +1272,12 @@
           <div class="title">Milk Log</div>
         </div>
       </div>
-<<<<<<< HEAD
       <p class="muted" style="margin-bottom:10px">Choose your tenant and sign in with Google.</p>
       {% with msgs = get_flashed_messages(with_categories=true) %}{% if msgs %}{% for cat,m in msgs %}<div class="flash {{cat}}">{{m}}</div>{% endfor %}{% endif %}{% endwith %}
       <form method="POST" class="login-form">
-=======
       <p class="muted" style="margin-bottom:10px">Sign in with your Google account for the correct tenant workspace.</p>
       {% with msgs = get_flashed_messages(with_categories=true) %}{% if msgs %}{% for cat,m in msgs %}<div class="flash {{cat}}">{{m}}</div>{% endfor %}{% endif %}{% endwith %}
       <form method="POST" class="grid2 login-form">
->>>>>>> 46a74cbd
         <div class="field"><label>Tenant</label>
           <select name="tenant" required>
             {% for tenant in tenants %}
@@ -1291,11 +1285,9 @@
             {% endfor %}
           </select>
         </div>
-<<<<<<< HEAD
         <input type="hidden" name="credential" value="">
         <div class="full hint">Use the Google button below to continue.</div>
       </form>
-=======
         <div class="field"><label>Email</label><input name="email" type="email" placeholder="you@company.com" required></div>
         <input type="hidden" name="credential" value="">
         <div class="field full">
@@ -1306,7 +1298,6 @@
       </form>
       <div class="hint">Use the mock credential field when running in offline or testing environments.</div>
       <div class="hint">When Google One Tap is available, use the button below for a seamless sign in.</div>
->>>>>>> 46a74cbd
       <div id="google-buttons" style="margin-top:16px"></div>
     </div>
   </div>
@@ -1316,35 +1307,26 @@
     const form = document.querySelector('form.login-form');
     const tenantSelect = form.querySelector('select[name="tenant"]');
     const credentialInput = form.querySelector('input[name="credential"]');
-<<<<<<< HEAD
-=======
     const mockInput = form.querySelector('input[name="mock_credential"]');
->>>>>>> 46a74cbd
     const buttonRegion = document.getElementById('google-buttons');
 
     function renderGoogleButton() {
       buttonRegion.innerHTML = '';
       const clientId = tenantClients[tenantSelect.value];
-<<<<<<< HEAD
       if (!clientId) {
         buttonRegion.innerHTML = '<div class="hint">Google sign-in is not configured for this tenant.</div>';
         return;
       }
       if (!window.google || !google.accounts || !google.accounts.id) {
         buttonRegion.innerHTML = '<div class="hint">Loading Google sign-in…</div>';
-=======
       if (!clientId || !window.google || !google.accounts || !google.accounts.id) {
->>>>>>> 46a74cbd
         return;
       }
       google.accounts.id.initialize({
         client_id: clientId,
         callback: (response) => {
           credentialInput.value = response.credential;
-<<<<<<< HEAD
-=======
           mockInput.value = '';
->>>>>>> 46a74cbd
           form.submit();
         },
       });
