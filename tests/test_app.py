import importlib
import json
import os
import sys
import tempfile
import unittest


class MilkLogAppTests(unittest.TestCase):
    @classmethod
    def setUpClass(cls):
        cls._tmpdir = tempfile.TemporaryDirectory()
        os.environ["DATA_DIR"] = cls._tmpdir.name
        cls.admin_email = "admin@example.com"
        cls.admin_token = "mock-token-admin"
        cls.tenant_slug = "dairy-one"
        os.environ["TENANT_SETTINGS"] = json.dumps(
            [
                {
                    "slug": cls.tenant_slug,
                    "name": "Dairy One",
                    "google_client_id": "test-client-id",
                    "mock_users": [
                        {"email": cls.admin_email, "credential": cls.admin_token}
                    ],
                }
            ]
        )
        sys.modules.pop("app", None)
        cls.app_module = importlib.import_module("app")
        cls.app_module.app.config["TESTING"] = True
        with cls.app_module.app.test_client() as client:
            client.post(
                "/login",
                data={
                    "tenant": cls.tenant_slug,
                    "credential": cls.admin_token,
<<<<<<< HEAD
=======
                    "email": cls.admin_email,
                    "mock_credential": cls.admin_token,
>>>>>>> 99d00d59
                },
                follow_redirects=True,
            )
            client.post(
                "/add",
                data={
                    "cow_number": "101",
                    "litres": "12.0",
                    "session": "AM",
                    "record_date": "2025-01-01",
                    "price_per_litre": "0.50",
                },
                follow_redirects=True,
            )

    @classmethod
    def tearDownClass(cls):
        cls._tmpdir.cleanup()

    def setUp(self):
        self.client = self.app_module.app.test_client()
        response = self.client.post(
            "/login",
            data={
                "tenant": self.tenant_slug,
                "credential": self.admin_token,
<<<<<<< HEAD
=======
                "email": self.admin_email,
                "mock_credential": self.admin_token,
>>>>>>> 99d00d59
            },
            follow_redirects=True,
        )
        self.assertEqual(response.status_code, 200)
        self.assertIn("Milk Log", response.get_data(as_text=True))

    def test_recent_shows_price_and_gain(self):
        response = self.client.get("/recent")
        self.assertEqual(response.status_code, 200)
        page = response.get_data(as_text=True)
        self.assertIn("Price/L", page)
        self.assertIn("Gain", page)
        self.assertIn("0.50", page)
        self.assertIn("6.00", page)

    def test_navigation_routes_load(self):
        routes = [
            ("/", None),
            ("/new", "TPL_NEW"),
            ("/records", "TPL_RECORDS"),
            ("/recent", "TPL_RECENT"),
            ("/bulk", "TPL_BULK"),
            ("/import", "TPL_IMPORT"),
            ("/cows", "TPL_COWS"),
            ("/health", "TPL_HEALTH"),
            ("/breeding", "TPL_BREEDING"),
            ("/alerts", "TPL_ALERTS"),
            ("/admin", None),
        ]
        urls = [url for url, attr in routes if attr is None or hasattr(self.app_module, attr)]
        self.assertTrue(urls, "No navigation routes available for testing")
        for url in urls:
            with self.subTest(url=url):
                response = self.client.get(url)
                self.assertEqual(response.status_code, 200)

    def test_can_setup_new_tenant_with_mock_credential(self):
        self.client.get("/logout", follow_redirects=True)
        new_slug = "fresh-dairy"
        new_email = "owner@example.com"
        new_token = "mock-new-token"

        create = self.client.post(
            "/tenant/setup",
            data={
                "name": "Fresh Dairy",
                "slug": new_slug,
                "google_client_id": "test-client-id",
                "credential": new_token,
                "mock_email": new_email,
                "mock_credential": new_token,
            },
            follow_redirects=True,
        )
        self.assertEqual(create.status_code, 200)
        self.assertIn("Milk Log", create.get_data(as_text=True))

        self.client.get("/logout", follow_redirects=True)
        login_resp = self.client.post(
            "/login",
            data={
                "tenant": new_slug,
                "credential": new_token,
            },
            follow_redirects=True,
        )
        self.assertEqual(login_resp.status_code, 200)
        self.assertIn("Milk Log", login_resp.get_data(as_text=True))

    def test_add_record_flow(self):
        resp = self.client.post(
            "/add",
            data={
                "cow_number": "202",
                "litres": "9.10",
                "session": "PM",
                "record_date": "2025-02-02",
                "price_per_litre": "0.73",
            },
            follow_redirects=True,
        )
        self.assertEqual(resp.status_code, 200)
        recent = self.client.get("/recent")
        self.assertEqual(recent.status_code, 200)
        html = recent.get_data(as_text=True)
        self.assertIn("202", html)
        self.assertIn("0.73", html)
        self.assertIn("6.64", html)

    def test_export_endpoints(self):
        csv_resp = self.client.get("/export.csv")
        self.assertEqual(csv_resp.status_code, 200)
        self.assertIn("text/csv", csv_resp.headers.get("Content-Type", ""))

        xlsx_resp = self.client.get("/export.xlsx")
        self.assertEqual(xlsx_resp.status_code, 200)
        self.assertIn(
            "application/vnd.openxmlformats-officedocument.spreadsheetml.sheet",
            xlsx_resp.headers.get("Content-Type", ""),
        )

    def test_health_and_manifest_endpoints(self):
        health = self.client.get("/healthz")
        self.assertEqual(health.status_code, 200)
        self.assertEqual(health.get_data(as_text=True), "ok")

        manifest = self.client.get("/manifest.json")
        self.assertEqual(manifest.status_code, 200)
        self.assertIn("Milk Log", manifest.get_data(as_text=True))

        sw = self.client.get("/sw.js")
        self.assertEqual(sw.status_code, 200)
        script = sw.get_data(as_text=True)
        self.assertIn("milklog-v6", script)
        self.assertIn("skipWaiting", script)
        self.assertIn("clients.claim", script)


if __name__ == "__main__":
    unittest.main()<|MERGE_RESOLUTION|>--- conflicted
+++ resolved
@@ -35,11 +35,8 @@
                 data={
                     "tenant": cls.tenant_slug,
                     "credential": cls.admin_token,
-<<<<<<< HEAD
-=======
                     "email": cls.admin_email,
                     "mock_credential": cls.admin_token,
->>>>>>> 99d00d59
                 },
                 follow_redirects=True,
             )
@@ -66,11 +63,8 @@
             data={
                 "tenant": self.tenant_slug,
                 "credential": self.admin_token,
-<<<<<<< HEAD
-=======
                 "email": self.admin_email,
                 "mock_credential": self.admin_token,
->>>>>>> 99d00d59
             },
             follow_redirects=True,
         )
